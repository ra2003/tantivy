/*!
The term dictionary main role is to associate the sorted [`Term`s](../struct.Term.html) to
a [`TermInfo`](../postings/struct.TermInfo.html) struct that contains some meta-information
about the term.

Internally, the term dictionary relies on the `fst` crate to store
a sorted mapping that associate each term to its rank in the lexicographical order.
For instance, in a dictionary containing the sorted terms "abba", "bjork", "blur" and "donovan",
the `TermOrdinal` are respectively `0`, `1`, `2`, and `3`.

For `u64`-terms, tantivy explicitely uses a `BigEndian` representation to ensure that the
lexicographical order matches the natural order of integers.

`i64`-terms are transformed to `u64` using a continuous mapping `val ⟶ val - i64::min_value()`
and then treated as a `u64`.

A second datastructure makes it possible to access a [`TermInfo`](../postings/struct.TermInfo.html).
*/

/// Position of the term in the sorted list of terms.
pub type TermOrdinal = u64;

mod merger;
mod streamer;
mod term_info_store;
mod termdict;

pub use self::merger::TermMerger;
pub use self::streamer::{TermStreamer, TermStreamerBuilder};
pub use self::termdict::{TermDictionary, TermDictionaryBuilder};

#[cfg(test)]
mod tests {
    use super::{TermDictionary, TermDictionaryBuilder, TermStreamer};
    use core::Index;
    use directory::{Directory, RAMDirectory, ReadOnlySource};
    use postings::TermInfo;
    use schema::{Document, FieldType, Schema, TEXT};
    use std::path::PathBuf;
    use std::str;

    const BLOCK_SIZE: usize = 1_500;

    fn make_term_info(val: u64) -> TermInfo {
        TermInfo {
            doc_freq: val as u32,
            positions_idx: val * 2u64,
            postings_offset: val * 3u64,
        }
    }

    #[test]
    fn test_term_ordinals() {
        const COUNTRIES: [&'static str; 7] = [
            "San Marino",
            "Serbia",
            "Slovakia",
            "Slovenia",
            "Spain",
            "Sweden",
            "Switzerland",
        ];
        let mut directory = RAMDirectory::create();
        let path = PathBuf::from("TermDictionary");
        {
            let write = directory.open_write(&path).unwrap();
            let field_type = FieldType::Str(TEXT);
            let mut term_dictionary_builder =
                TermDictionaryBuilder::create(write, &field_type).unwrap();
            for term in COUNTRIES.iter() {
                term_dictionary_builder
                    .insert(term.as_bytes(), &make_term_info(0u64))
                    .unwrap();
            }
            term_dictionary_builder.finish().unwrap();
        }
        let source = directory.open_read(&path).unwrap();
        let term_dict: TermDictionary = TermDictionary::from_source(&source);
        for (term_ord, term) in COUNTRIES.iter().enumerate() {
            assert_eq!(term_dict.term_ord(term).unwrap(), term_ord as u64);
            let mut bytes = vec![];
            assert!(term_dict.ord_to_term(term_ord as u64, &mut bytes));
            assert_eq!(bytes, term.as_bytes());
        }
    }

    #[test]
    fn test_term_dictionary_simple() {
        let mut directory = RAMDirectory::create();
        let path = PathBuf::from("TermDictionary");
        {
            let write = directory.open_write(&path).unwrap();
            let field_type = FieldType::Str(TEXT);
            let mut term_dictionary_builder =
                TermDictionaryBuilder::create(write, &field_type).unwrap();
            term_dictionary_builder
                .insert("abc".as_bytes(), &make_term_info(34u64))
                .unwrap();
            term_dictionary_builder
                .insert("abcd".as_bytes(), &make_term_info(346u64))
                .unwrap();
            term_dictionary_builder.finish().unwrap();
        }
        let source = directory.open_read(&path).unwrap();
        let term_dict: TermDictionary = TermDictionary::from_source(&source);
        assert_eq!(term_dict.get("abc").unwrap().doc_freq, 34u32);
        assert_eq!(term_dict.get("abcd").unwrap().doc_freq, 346u32);
        let mut stream = term_dict.stream();
        {
            {
                let (k, v) = stream.next().unwrap();
                assert_eq!(k.as_ref(), "abc".as_bytes());
                assert_eq!(v.doc_freq, 34u32);
            }
            assert_eq!(stream.key(), "abc".as_bytes());
            assert_eq!(stream.value().doc_freq, 34u32);
        }
        {
            {
                let (k, v) = stream.next().unwrap();
                assert_eq!(k, "abcd".as_bytes());
                assert_eq!(v.doc_freq, 346u32);
            }
            assert_eq!(stream.key(), "abcd".as_bytes());
            assert_eq!(stream.value().doc_freq, 346u32);
        }
        assert!(!stream.advance());
    }

    #[test]
    fn test_term_iterator() {
        let mut schema_builder = Schema::builder();
        let text_field = schema_builder.add_text_field("text", TEXT);
        let index = Index::create_in_ram(schema_builder.build());
        {
            let mut index_writer = index.writer_with_num_threads(1, 3_000_000).unwrap();
            {
                {
                    let mut doc = Document::default();
                    doc.add_text(text_field, "a b d f");
                    index_writer.add_document(doc);
                }
                index_writer.commit().unwrap();
            }
            {
                {
                    let mut doc = Document::default();
                    doc.add_text(text_field, "a b c d f");
                    index_writer.add_document(doc);
                }
                index_writer.commit().unwrap();
            }
            {
                {
                    let mut doc = Document::default();
                    doc.add_text(text_field, "e f");
                    index_writer.add_document(doc);
                }
                index_writer.commit().unwrap();
            }
        }
<<<<<<< HEAD
        let searcher = index.reader().searcher();
=======
        let searcher = index.reader().unwrap().searcher();
>>>>>>> e3abb448

        let field_searcher = searcher.field(text_field);
        let mut term_it = field_searcher.terms();
        let mut term_string = String::new();
        while term_it.advance() {
            //let term = Term::from_bytes(term_it.key());
            term_string.push_str(str::from_utf8(term_it.key()).expect("test"));
        }
        assert_eq!(&*term_string, "abcdef");
    }

    #[test]
    fn test_term_dictionary_stream() {
        let ids: Vec<_> = (0u32..10_000u32)
            .map(|i| (format!("doc{:0>6}", i), i))
            .collect();
        let field_type = FieldType::Str(TEXT);
        let buffer: Vec<u8> = {
            let mut term_dictionary_builder =
                TermDictionaryBuilder::create(vec![], &field_type).unwrap();
            for &(ref id, ref i) in &ids {
                term_dictionary_builder
                    .insert(id.as_bytes(), &make_term_info(*i as u64))
                    .unwrap();
            }
            term_dictionary_builder.finish().unwrap()
        };
        let source = ReadOnlySource::from(buffer);
        let term_dictionary: TermDictionary = TermDictionary::from_source(&source);
        {
            let mut streamer = term_dictionary.stream();
            let mut i = 0;
            while let Some((streamer_k, streamer_v)) = streamer.next() {
                let &(ref key, ref v) = &ids[i];
                assert_eq!(streamer_k.as_ref(), key.as_bytes());
                assert_eq!(streamer_v, &make_term_info(*v as u64));
                i += 1;
            }
        }

        let &(ref key, ref _v) = &ids[2047];
        term_dictionary.get(key.as_bytes());
    }

    #[test]
    fn test_stream_high_range_prefix_suffix() {
        let field_type = FieldType::Str(TEXT);
        let buffer: Vec<u8> = {
            let mut term_dictionary_builder =
                TermDictionaryBuilder::create(vec![], &field_type).unwrap();
            // term requires more than 16bits
            term_dictionary_builder
                .insert("abcdefghijklmnopqrstuvwxy", &make_term_info(1))
                .unwrap();
            term_dictionary_builder
                .insert("abcdefghijklmnopqrstuvwxyz", &make_term_info(2))
                .unwrap();
            term_dictionary_builder
                .insert("abr", &make_term_info(2))
                .unwrap();
            term_dictionary_builder.finish().unwrap()
        };
        let source = ReadOnlySource::from(buffer);
        let term_dictionary: TermDictionary = TermDictionary::from_source(&source);
        let mut kv_stream = term_dictionary.stream();
        assert!(kv_stream.advance());
        assert_eq!(kv_stream.key(), "abcdefghijklmnopqrstuvwxy".as_bytes());
        assert_eq!(kv_stream.value(), &make_term_info(1));
        assert!(kv_stream.advance());
        assert_eq!(kv_stream.key(), "abcdefghijklmnopqrstuvwxyz".as_bytes());
        assert_eq!(kv_stream.value(), &make_term_info(2));
        assert!(kv_stream.advance());
        assert_eq!(kv_stream.key(), "abr".as_bytes());
        assert!(!kv_stream.advance());
    }

    #[test]
    fn test_stream_range() {
        let ids: Vec<_> = (0u32..10_000u32)
            .map(|i| (format!("doc{:0>6}", i), i))
            .collect();
        let field_type = FieldType::Str(TEXT);
        let buffer: Vec<u8> = {
            let mut term_dictionary_builder =
                TermDictionaryBuilder::create(vec![], &field_type).unwrap();
            for &(ref id, ref i) in &ids {
                term_dictionary_builder
                    .insert(id.as_bytes(), &make_term_info(*i as u64))
                    .unwrap();
            }
            term_dictionary_builder.finish().unwrap()
        };

        let source = ReadOnlySource::from(buffer);

        let term_dictionary: TermDictionary = TermDictionary::from_source(&source);
        {
            for i in (0..20).chain(6000..8_000) {
                let &(ref target_key, _) = &ids[i];
                let mut streamer = term_dictionary
                    .range()
                    .ge(target_key.as_bytes())
                    .into_stream();
                for j in 0..3 {
                    let (streamer_k, streamer_v) = streamer.next().unwrap();
                    let &(ref key, ref v) = &ids[i + j];
                    assert_eq!(str::from_utf8(streamer_k.as_ref()).unwrap(), key);
                    assert_eq!(streamer_v.doc_freq, *v);
                    assert_eq!(streamer_v, &make_term_info(*v as u64));
                }
            }
        }

        {
            for i in (0..20).chain(BLOCK_SIZE - 10..BLOCK_SIZE + 10) {
                let &(ref target_key, _) = &ids[i];
                let mut streamer = term_dictionary
                    .range()
                    .gt(target_key.as_bytes())
                    .into_stream();
                for j in 0..3 {
                    let (streamer_k, streamer_v) = streamer.next().unwrap();
                    let &(ref key, ref v) = &ids[i + j + 1];
                    assert_eq!(streamer_k.as_ref(), key.as_bytes());
                    assert_eq!(streamer_v.doc_freq, *v);
                }
            }
        }

        {
            for i in (0..20).chain(BLOCK_SIZE - 10..BLOCK_SIZE + 10) {
                for j in 0..3 {
                    let &(ref fst_key, _) = &ids[i];
                    let &(ref last_key, _) = &ids[i + j];
                    let mut streamer = term_dictionary
                        .range()
                        .ge(fst_key.as_bytes())
                        .lt(last_key.as_bytes())
                        .into_stream();
                    for _ in 0..j {
                        assert!(streamer.next().is_some());
                    }
                    assert!(streamer.next().is_none());
                }
            }
        }
    }

    #[test]
    fn test_empty_string() {
        let field_type = FieldType::Str(TEXT);
        let buffer: Vec<u8> = {
            let mut term_dictionary_builder =
                TermDictionaryBuilder::create(vec![], &field_type).unwrap();
            term_dictionary_builder
                .insert(&[], &make_term_info(1 as u64))
                .unwrap();
            term_dictionary_builder
                .insert(&[1u8], &make_term_info(2 as u64))
                .unwrap();
            term_dictionary_builder.finish().unwrap()
        };
        let source = ReadOnlySource::from(buffer);
        let term_dictionary: TermDictionary = TermDictionary::from_source(&source);
        let mut stream = term_dictionary.stream();
        assert!(stream.advance());
        assert!(stream.key().is_empty());
        assert!(stream.advance());
        assert_eq!(stream.key(), &[1u8]);
        assert!(!stream.advance());
    }

    #[test]
    fn test_stream_range_boundaries() {
        let field_type = FieldType::Str(TEXT);
        let buffer: Vec<u8> = {
            let mut term_dictionary_builder =
                TermDictionaryBuilder::create(vec![], &field_type).unwrap();
            for i in 0u8..10u8 {
                let number_arr = [i; 1];
                term_dictionary_builder
                    .insert(&number_arr, &make_term_info(i as u64))
                    .unwrap();
            }
            term_dictionary_builder.finish().unwrap()
        };
        let source = ReadOnlySource::from(buffer);
        let term_dictionary: TermDictionary = TermDictionary::from_source(&source);

        let value_list = |mut streamer: TermStreamer| {
            let mut res: Vec<u32> = vec![];
            while let Some((_, ref v)) = streamer.next() {
                res.push(v.doc_freq);
            }
            res
        };
        {
            let range = term_dictionary.range().ge([2u8]).into_stream();
            assert_eq!(
                value_list(range),
                vec![2u32, 3u32, 4u32, 5u32, 6u32, 7u32, 8u32, 9u32]
            );
        }
        {
            let range = term_dictionary.range().gt([2u8]).into_stream();
            assert_eq!(
                value_list(range),
                vec![3u32, 4u32, 5u32, 6u32, 7u32, 8u32, 9u32]
            );
        }
        {
            let range = term_dictionary.range().lt([6u8]).into_stream();
            assert_eq!(value_list(range), vec![0u32, 1u32, 2u32, 3u32, 4u32, 5u32]);
        }
        {
            let range = term_dictionary.range().le([6u8]).into_stream();
            assert_eq!(
                value_list(range),
                vec![0u32, 1u32, 2u32, 3u32, 4u32, 5u32, 6u32]
            );
        }
        {
            let range = term_dictionary.range().ge([0u8]).lt([5u8]).into_stream();
            assert_eq!(value_list(range), vec![0u32, 1u32, 2u32, 3u32, 4u32]);
        }
    }

    #[test]
    fn test_automaton_search() {
        use levenshtein_automata::LevenshteinAutomatonBuilder;

        const COUNTRIES: [&'static str; 7] = [
            "San Marino",
            "Serbia",
            "Slovakia",
            "Slovenia",
            "Spain",
            "Sweden",
            "Switzerland",
        ];

        let mut directory = RAMDirectory::create();
        let path = PathBuf::from("TermDictionary");
        {
            let write = directory.open_write(&path).unwrap();
            let field_type = FieldType::Str(TEXT);
            let mut term_dictionary_builder =
                TermDictionaryBuilder::create(write, &field_type).unwrap();
            for term in COUNTRIES.iter() {
                term_dictionary_builder
                    .insert(term.as_bytes(), &make_term_info(0u64))
                    .unwrap();
            }
            term_dictionary_builder.finish().unwrap();
        }
        let source = directory.open_read(&path).unwrap();
        let term_dict: TermDictionary = TermDictionary::from_source(&source);

        // We can now build an entire dfa.
        let lev_automaton_builder = LevenshteinAutomatonBuilder::new(2, true);
        let automaton = lev_automaton_builder.build_dfa("Spaen");

        let mut range = term_dict.search(automaton).into_stream();

        // get the first finding
        assert!(range.advance());
        assert_eq!("Spain".as_bytes(), range.key());
        assert!(!range.advance());
    }
}<|MERGE_RESOLUTION|>--- conflicted
+++ resolved
@@ -159,11 +159,7 @@
                 index_writer.commit().unwrap();
             }
         }
-<<<<<<< HEAD
-        let searcher = index.reader().searcher();
-=======
         let searcher = index.reader().unwrap().searcher();
->>>>>>> e3abb448
 
         let field_searcher = searcher.field(text_field);
         let mut term_it = field_searcher.terms();
