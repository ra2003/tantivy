use Result;
use core::Segment;
use core::SegmentId;
use core::SegmentComponent;
use std::sync::RwLock;
use common::HasLen;
use core::SegmentMeta;
use fastfield::{self, FastFieldNotAvailableError};
use fastfield::DeleteBitSet;
use store::StoreReader;
use schema::Document;
use DocId;
use std::sync::Arc;
use std::collections::HashMap;
use common::CompositeFile;
use std::fmt;
use core::InvertedIndexReader;
use schema::Field;
use schema::FieldType;
use error::ErrorKind;
use termdict::TermDictionaryImpl;
use fastfield::FacetReader;
use fastfield::FastFieldReader;
use schema::Schema;
use termdict::TermDictionary;
use fastfield::{FastValue, MultiValueIntFastFieldReader};
use schema::Cardinality;
<<<<<<< HEAD
use fieldnorm::FieldNormReader;
=======
use postings::DeleteSet;
>>>>>>> 6d476346

/// Entry point to access all of the datastructures of the `Segment`
///
/// - term dictionary
/// - postings
/// - store
/// - fast field readers
/// - field norm reader
///
/// The segment reader has a very low memory footprint,
/// as close to all of the memory data is mmapped.
///
///
/// TODO fix not decoding docfreq
#[derive(Clone)]
pub struct SegmentReader {
    inv_idx_reader_cache: Arc<RwLock<HashMap<Field, Arc<InvertedIndexReader>>>>,

    segment_id: SegmentId,
    segment_meta: SegmentMeta,

    termdict_composite: CompositeFile,
    postings_composite: CompositeFile,
    positions_composite: CompositeFile,
    fast_fields_composite: CompositeFile,
    fieldnorms_composite: CompositeFile,

    store_reader: StoreReader,
    delete_bitset_opt: Option<DeleteBitSet>,
    schema: Schema,
}

impl SegmentReader {
    /// Returns the highest document id ever attributed in
    /// this segment + 1.
    /// Today, `tantivy` does not handle deletes, so it happens
    /// to also be the number of documents in the index.
    pub fn max_doc(&self) -> DocId {
        self.segment_meta.max_doc()
    }

    /// Returns the number of documents.
    /// Deleted documents are not counted.
    ///
    /// Today, `tantivy` does not handle deletes so max doc and
    /// num_docs are the same.
    pub fn num_docs(&self) -> DocId {
        self.segment_meta.num_docs()
    }

    /// Return the number of documents that have been
    /// deleted in the segment.
    pub fn num_deleted_docs(&self) -> DocId {
        self.delete_bitset()
            .map(|delete_set| delete_set.len() as DocId)
            .unwrap_or(0u32)
    }

    pub fn has_deletes(&self) -> bool {
        self.num_deleted_docs() > 0
    }

    /// Accessor to a segment's fast field reader given a field.
    ///
    /// Returns the u64 fast value reader if the field
    /// is a u64 field indexed as "fast".
    ///
    /// Return a FastFieldNotAvailableError if the field is not
    /// declared as a fast field in the schema.
    ///
    /// # Panics
    /// May panic if the index is corrupted.
    pub fn fast_field_reader<Item: FastValue>(
        &self,
        field: Field,
    ) -> fastfield::Result<FastFieldReader<Item>> {
        let field_entry = self.schema.get_field_entry(field);
        if Item::fast_field_cardinality(field_entry.field_type()) == Some(Cardinality::SingleValue)
        {
            self.fast_fields_composite
                .open_read(field)
                .ok_or_else(|| FastFieldNotAvailableError::new(field_entry))
                .map(FastFieldReader::open)
        } else {
            Err(FastFieldNotAvailableError::new(field_entry))
        }
    }

    /// Accessor to the `MultiValueIntFastFieldReader` associated to a given `Field`.
    /// May panick if the field is not a multivalued fastfield of the type `Item`.
    pub fn multi_fast_field_reader<Item: FastValue>(
        &self,
        field: Field,
    ) -> fastfield::Result<MultiValueIntFastFieldReader<Item>> {
        let field_entry = self.schema.get_field_entry(field);
        if Item::fast_field_cardinality(field_entry.field_type()) == Some(Cardinality::MultiValues)
        {
            let idx_reader = self.fast_fields_composite
                .open_read_with_idx(field, 0)
                .ok_or_else(|| FastFieldNotAvailableError::new(field_entry))
                .map(FastFieldReader::open)?;
            let vals_reader = self.fast_fields_composite
                .open_read_with_idx(field, 1)
                .ok_or_else(|| FastFieldNotAvailableError::new(field_entry))
                .map(FastFieldReader::open)?;
            Ok(MultiValueIntFastFieldReader::open(idx_reader, vals_reader))
        } else {
            Err(FastFieldNotAvailableError::new(field_entry))
        }
    }

    /// Accessor to the `FacetReader` associated to a given `Field`.
    pub fn facet_reader(&self, field: Field) -> Result<FacetReader> {
        let field_entry = self.schema.get_field_entry(field);
        if field_entry.field_type() != &FieldType::HierarchicalFacet {
            return Err(ErrorKind::InvalidArgument(format!(
                "The field {:?} is not a \
                 hierarchical facet.",
                field_entry
            )).into());
        }
        let term_ords_reader = self.multi_fast_field_reader(field)?;
        let termdict_source = self.termdict_composite.open_read(field).ok_or_else(|| {
            ErrorKind::InvalidArgument(format!(
                "The field \"{}\" is a hierarchical \
                 but this segment does not seem to have the field term \
                 dictionary.",
                field_entry.name()
            ))
        })?;
        let termdict = TermDictionaryImpl::from_source(termdict_source);
        let facet_reader = FacetReader::new(term_ords_reader, termdict);
        Ok(facet_reader)
    }

    /// Accessor to the segment's `Field norms`'s reader.
    ///
    /// Field norms are the length (in tokens) of the fields.
    /// It is used in the computation of the [TfIdf]
    /// (https://fulmicoton.gitbooks.io/tantivy-doc/content/tfidf.html).
    ///
    /// They are simply stored as a fast field, serialized in
    /// the `.fieldnorm` file of the segment.
    pub fn get_fieldnorms_reader(&self, field: Field) -> Option<FieldNormReader> {
        self.fieldnorms_composite
            .open_read(field)
            .map(FieldNormReader::open)
    }

    /// Accessor to the segment's `StoreReader`.
    pub fn get_store_reader(&self) -> &StoreReader {
        &self.store_reader
    }

    /// Open a new segment for reading.
    pub fn open(segment: &Segment) -> Result<SegmentReader> {
        let termdict_source = segment.open_read(SegmentComponent::TERMS)?;
        let termdict_composite = CompositeFile::open(&termdict_source)?;

        let store_source = segment.open_read(SegmentComponent::STORE)?;
        let store_reader = StoreReader::from_source(store_source);

        let postings_source = segment.open_read(SegmentComponent::POSTINGS)?;
        let postings_composite = CompositeFile::open(&postings_source)?;

        let positions_composite = {
            if let Ok(source) = segment.open_read(SegmentComponent::POSITIONS) {
                CompositeFile::open(&source)?
            } else {
                CompositeFile::empty()
            }
        };

        let fast_fields_data = segment.open_read(SegmentComponent::FASTFIELDS)?;
        let fast_fields_composite = CompositeFile::open(&fast_fields_data)?;

        let fieldnorms_data = segment.open_read(SegmentComponent::FIELDNORMS)?;
        let fieldnorms_composite = CompositeFile::open(&fieldnorms_data)?;

        let delete_bitset_opt =
            if segment.meta().has_deletes() {
                let delete_data = segment.open_read(SegmentComponent::DELETE)?;
                Some(DeleteBitSet::open(delete_data))
            } else {
                None
            };

        let schema = segment.schema();
        Ok(SegmentReader {
            inv_idx_reader_cache: Arc::new(RwLock::new(HashMap::new())),
            segment_meta: segment.meta().clone(),
            termdict_composite,
            postings_composite,
            fast_fields_composite,
            fieldnorms_composite,
            segment_id: segment.id(),
            store_reader,
            delete_bitset_opt,
            positions_composite,
            schema,
        })
    }

    /// Returns a field reader associated to the field given in argument.
    /// If the field was not present in the index during indexing time,
    /// the InvertedIndexReader is empty.
    ///
    /// The field reader is in charge of iterating through the
    /// term dictionary associated to a specific field,
    /// and opening the posting list associated to any term.
    pub fn inverted_index(&self, field: Field) -> Arc<InvertedIndexReader> {
        if let Some(inv_idx_reader) = self.inv_idx_reader_cache
            .read()
            .expect("Lock poisoned. This should never happen")
            .get(&field)
        {
            return Arc::clone(inv_idx_reader);
        }
        let field_entry = self.schema.get_field_entry(field);
        let field_type = field_entry.field_type();
        let record_option_opt = field_type.get_index_record_option();

        if record_option_opt.is_none() {
            panic!("Field {:?} does not seem indexed.", field_entry.name());
        }

        let record_option = record_option_opt.unwrap();

        let postings_source_opt = self.postings_composite.open_read(field);

        if postings_source_opt.is_none() {
            // no documents in the segment contained this field.
            // As a result, no data is associated to the inverted index.
            //
            // Returns an empty inverted index.
            return Arc::new(InvertedIndexReader::empty(field_type.clone()));
        }

        let postings_source = postings_source_opt.unwrap();

        let termdict_source = self.termdict_composite
            .open_read(field)
            .expect("Failed to open field term dictionary in composite file. Is the field indexed");

        let positions_source = self.positions_composite
            .open_read(field)
            .expect("Index corrupted. Failed to open field positions in composite file.");

        let inv_idx_reader = Arc::new(InvertedIndexReader::new(
            TermDictionaryImpl::from_source(termdict_source),
            postings_source,
            positions_source,
            self.delete_bitset_opt.clone(),
            record_option,
        ));

        // by releasing the lock in between, we may end up opening the inverting index
        // twice, but this is fine.
        self.inv_idx_reader_cache
            .write()
            .expect("Field reader cache lock poisoned. This should never happen.")
            .insert(field, Arc::clone(&inv_idx_reader));

        inv_idx_reader
    }

    /// Returns the document (or to be accurate, its stored field)
    /// bearing the given doc id.
    /// This method is slow and should seldom be called from
    /// within a collector.
    pub fn doc(&self, doc_id: DocId) -> Result<Document> {
        self.store_reader.get(doc_id)
    }

    /// Returns the segment id
    pub fn segment_id(&self) -> SegmentId {
        self.segment_id
    }

    /// Returns the bitset representing
    /// the documents that have been deleted.
    pub fn delete_bitset(&self) -> Option<&DeleteBitSet> {
        self.delete_bitset_opt.as_ref()
    }

    /// Returns true iff the `doc` is marked
    /// as deleted.
    pub fn is_deleted(&self, doc: DocId) -> bool {
        self.delete_bitset()
            .map(|delete_set| delete_set.is_deleted(doc))
            .unwrap_or(false)
    }
}

impl fmt::Debug for SegmentReader {
    fn fmt(&self, f: &mut fmt::Formatter) -> fmt::Result {
        write!(f, "SegmentReader({:?})", self.segment_id)
    }
}<|MERGE_RESOLUTION|>--- conflicted
+++ resolved
@@ -25,11 +25,8 @@
 use termdict::TermDictionary;
 use fastfield::{FastValue, MultiValueIntFastFieldReader};
 use schema::Cardinality;
-<<<<<<< HEAD
 use fieldnorm::FieldNormReader;
-=======
 use postings::DeleteSet;
->>>>>>> 6d476346
 
 /// Entry point to access all of the datastructures of the `Segment`
 ///
@@ -89,7 +86,7 @@
     }
 
     pub fn has_deletes(&self) -> bool {
-        self.num_deleted_docs() > 0
+        self.delete_bitset().is_some()
     }
 
     /// Accessor to a segment's fast field reader given a field.
